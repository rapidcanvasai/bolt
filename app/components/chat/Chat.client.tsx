--- conflicted
+++ resolved
@@ -12,7 +12,6 @@
 import { description, useChatHistory } from '~/lib/persistence';
 import { chatStore } from '~/lib/stores/chat';
 import { workbenchStore } from '~/lib/stores/workbench';
-import { fileModificationsToHTML } from '~/utils/diff';
 import { DEFAULT_MODEL, DEFAULT_PROVIDER, PROVIDER_LIST } from '~/utils/constants';
 import { cubicEasingFn } from '~/utils/easings';
 import { createScopedLogger, renderLogger } from '~/utils/logger';
@@ -83,73 +82,15 @@
   description?: string;
 }
 
-<<<<<<< HEAD
-export const ChatImpl = memo(({ initialMessages, storeMessageHistory }: ChatProps) => {
-  useShortcuts();
-
-  const textareaRef = useRef<HTMLTextAreaElement>(null);
-  const [chatStarted, setChatStarted] = useState(initialMessages.length > 0);
-  const [uploadedFiles, setUploadedFiles] = useState<File[]>([]);  // Move here
-  const [imageDataList, setImageDataList] = useState<string[]>([]); // Move here
-
-
-  const [model, setModel] = useState(() => {
-    const savedModel = Cookies.get('selectedModel');
-    return savedModel || DEFAULT_MODEL;
-  });
-  const [provider, setProvider] = useState(() => {
-    const savedProvider = Cookies.get('selectedProvider');
-    return PROVIDER_LIST.find(p => p.name === savedProvider) || DEFAULT_PROVIDER;
-  });
-
-  const { showChat } = useStore(chatStore);
-
-  const [animationScope, animate] = useAnimate();
-
-  const [apiKeys, setApiKeys] = useState<Record<string, string>>({});
-
-  const { messages, isLoading, input, handleInputChange, setInput, stop, append } = useChat({
-    api: '/api/chat',
-    body: {
-      apiKeys
-    },
-    onError: (error) => {
-      logger.error('Request failed\n\n', error);
-      toast.error('There was an error processing your request: ' + (error.message ? error.message : "No details were returned"));
-    },
-    onFinish: () => {
-      logger.debug('Finished streaming');
-    },
-    initialMessages,
-  });
-
-  const { enhancingPrompt, promptEnhanced, enhancePrompt, resetEnhancer } = usePromptEnhancer();
-  const { parsedMessages, parseMessages } = useMessageParser();
-
-  const TEXTAREA_MAX_HEIGHT = chatStarted ? 400 : 200;
-
-  useEffect(() => {
-    chatStore.setKey('started', initialMessages.length > 0);
-  }, []);
-
-  useEffect(() => {
-    parseMessages(messages, isLoading);
-
-    if (messages.length > initialMessages.length) {
-      storeMessageHistory(messages).catch((error) => toast.error(error.message));
-    }
-  }, [messages, isLoading, parseMessages]);
-
-  const scrollTextArea = () => {
-    const textarea = textareaRef.current;
-=======
 export const ChatImpl = memo(
   ({ description, initialMessages, storeMessageHistory, importChat, exportChat }: ChatProps) => {
     useShortcuts();
 
     const textareaRef = useRef<HTMLTextAreaElement>(null);
-
     const [chatStarted, setChatStarted] = useState(initialMessages.length > 0);
+    const [uploadedFiles, setUploadedFiles] = useState<File[]>([]); // Move here
+    const [imageDataList, setImageDataList] = useState<string[]>([]); // Move here
+
     const [model, setModel] = useState(() => {
       const savedModel = Cookies.get('selectedModel');
       return savedModel || DEFAULT_MODEL;
@@ -181,7 +122,6 @@
       },
       initialMessages,
     });
->>>>>>> 9b62edd9
 
     const { enhancingPrompt, promptEnhanced, enhancePrompt, resetEnhancer } = usePromptEnhancer();
     const { parsedMessages, parseMessages } = useMessageParser();
@@ -245,32 +185,9 @@
     const sendMessage = async (_event: React.UIEvent, messageInput?: string) => {
       const _input = messageInput || input;
 
-<<<<<<< HEAD
-      /**
-       * If we have file modifications we append a new user message manually since we have to prefix
-       * the user input with the file modifications and we don't want the new user input to appear
-       * in the prompt. Using `append` is almost the same as `handleSubmit` except that we have to
-       * manually reset the input and we'd have to manually pass in file attachments. However, those
-       * aren't relevant here.
-       */
-      append({
-        role: 'user',
-        content: [
-          {
-            type: 'text',
-            text: `[Model: ${model}]\n\n[Provider: ${provider.name}]\n\n${diff}\n\n${_input}`
-          },
-          ...(imageDataList.map(imageData => ({
-            type: 'image',
-            image: imageData
-          })))
-        ]
-      });
-=======
       if (_input.length === 0 || isLoading) {
         return;
       }
->>>>>>> 9b62edd9
 
       /**
        * @note (delm) Usually saving files shouldn't take long but it may take longer if there
@@ -279,101 +196,6 @@
        * happy case to be no unsaved files and I would expect users to save their changes
        * before they send another message.
        */
-<<<<<<< HEAD
-      workbenchStore.resetAllFileModifications();
-    } else {
-      append({
-        role: 'user',
-        content: [
-          {
-            type: 'text',
-            text: `[Model: ${model}]\n\n[Provider: ${provider.name}]\n\n${_input}`
-          },
-          ...(imageDataList.map(imageData => ({
-            type: 'image',
-            image: imageData
-          })))
-        ]
-      });
-    }
-
-    setInput('');
-    // Add file cleanup here
-    setUploadedFiles([]);
-    setImageDataList([]);
-
-    resetEnhancer();
-
-    textareaRef.current?.blur();
-  };
-  const [messageRef, scrollRef] = useSnapScroll();
-
-  useEffect(() => {
-    const storedApiKeys = Cookies.get('apiKeys');
-    if (storedApiKeys) {
-      setApiKeys(JSON.parse(storedApiKeys));
-    }
-  }, []);
-
-  const handleModelChange = (newModel: string) => {
-    setModel(newModel);
-    Cookies.set('selectedModel', newModel, { expires: 30 });
-  };
-
-  const handleProviderChange = (newProvider: ProviderInfo) => {
-    setProvider(newProvider);
-    Cookies.set('selectedProvider', newProvider.name, { expires: 30 });
-  };
-
-  return (
-    <BaseChat
-      ref={animationScope}
-      textareaRef={textareaRef}
-      input={input}
-      showChat={showChat}
-      chatStarted={chatStarted}
-      isStreaming={isLoading}
-      enhancingPrompt={enhancingPrompt}
-      promptEnhanced={promptEnhanced}
-      sendMessage={sendMessage}
-      model={model}
-      setModel={handleModelChange}
-      provider={provider}
-      setProvider={handleProviderChange}
-      messageRef={messageRef}
-      scrollRef={scrollRef}
-      handleInputChange={handleInputChange}
-      handleStop={abort}
-      messages={messages.map((message, i) => {
-        if (message.role === 'user') {
-          return message;
-        }
-
-        return {
-          ...message,
-          content: parsedMessages[i] || '',
-        };
-      })}
-      enhancePrompt={() => {
-        enhancePrompt(
-          input,
-          (input) => {
-            setInput(input);
-            scrollTextArea();
-          },
-          model,
-          provider,
-          apiKeys
-        );
-      }}
-      uploadedFiles={uploadedFiles}
-      setUploadedFiles={setUploadedFiles}
-      imageDataList={imageDataList}
-      setImageDataList={setImageDataList}
-    />
-  );
-});
-=======
       await workbenchStore.saveAllFiles();
 
       const fileModifications = workbenchStore.getFileModifcations();
@@ -383,8 +205,6 @@
       runAnimation();
 
       if (fileModifications !== undefined) {
-        const diff = fileModificationsToHTML(fileModifications);
-
         /**
          * If we have file modifications we append a new user message manually since we have to prefix
          * the user input with the file modifications and we don't want the new user input to appear
@@ -392,7 +212,19 @@
          * manually reset the input and we'd have to manually pass in file attachments. However, those
          * aren't relevant here.
          */
-        append({ role: 'user', content: `[Model: ${model}]\n\n[Provider: ${provider.name}]\n\n${diff}\n\n${_input}` });
+        append({
+          role: 'user',
+          content: [
+            {
+              type: 'text',
+              text: `[Model: ${model}]\n\n[Provider: ${provider.name}]\n\n${_input}`,
+            },
+            ...imageDataList.map((imageData) => ({
+              type: 'image',
+              image: imageData,
+            })),
+          ] as any, // Type assertion to bypass compiler check
+        });
 
         /**
          * After sending a new message we reset all modifications since the model
@@ -400,16 +232,31 @@
          */
         workbenchStore.resetAllFileModifications();
       } else {
-        append({ role: 'user', content: `[Model: ${model}]\n\n[Provider: ${provider.name}]\n\n${_input}` });
+        append({
+          role: 'user',
+          content: [
+            {
+              type: 'text',
+              text: `[Model: ${model}]\n\n[Provider: ${provider.name}]\n\n${_input}`,
+            },
+            ...imageDataList.map((imageData) => ({
+              type: 'image',
+              image: imageData,
+            })),
+          ] as any, // Type assertion to bypass compiler check
+        });
       }
 
       setInput('');
 
+      // Add file cleanup here
+      setUploadedFiles([]);
+      setImageDataList([]);
+
       resetEnhancer();
 
       textareaRef.current?.blur();
     };
-
     const [messageRef, scrollRef] = useSnapScroll();
 
     useEffect(() => {
@@ -474,8 +321,11 @@
             apiKeys,
           );
         }}
+        uploadedFiles={uploadedFiles}
+        setUploadedFiles={setUploadedFiles}
+        imageDataList={imageDataList}
+        setImageDataList={setImageDataList}
       />
     );
   },
-);
->>>>>>> 9b62edd9
+);