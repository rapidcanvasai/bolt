--- conflicted
+++ resolved
@@ -3,11 +3,6 @@
 import JSZip from 'jszip';
 import { withAuthLoader } from '~/middleware';
 
-<<<<<<< HEAD
-const BASE_URL = process.env.RC_BASE_URL || 'https://staging.dev.rapidcanvas.net/';
-
-=======
->>>>>>> a7306763
 interface AppTemplateResponse {
   appTemplate: {
     name: string;
