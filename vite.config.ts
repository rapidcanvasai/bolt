import { cloudflareDevProxyVitePlugin as remixCloudflareDevProxy, vitePlugin as remixVitePlugin } from '@remix-run/dev';
import UnoCSS from 'unocss/vite';
import { defineConfig, type ViteDevServer } from 'vite';
import { nodePolyfills } from 'vite-plugin-node-polyfills';
import { optimizeCssModules } from 'vite-plugin-optimize-css-modules';
import tsconfigPaths from 'vite-tsconfig-paths';
import * as dotenv from 'dotenv';
import { execSync } from 'child_process';
import { readFileSync } from 'fs';
import { join } from 'path';

dotenv.config();

// Get detailed git info with fallbacks
const getGitInfo = () => {
  try {
    return {
      commitHash: execSync('git rev-parse --short HEAD').toString().trim(),
      branch: execSync('git rev-parse --abbrev-ref HEAD').toString().trim(),
      commitTime: execSync('git log -1 --format=%cd').toString().trim(),
      author: execSync('git log -1 --format=%an').toString().trim(),
      email: execSync('git log -1 --format=%ae').toString().trim(),
      remoteUrl: execSync('git config --get remote.origin.url').toString().trim(),
      repoName: execSync('git config --get remote.origin.url')
        .toString()
        .trim()
        .replace(/^.*github.com[:/]/, '')
        .replace(/\.git$/, ''),
    };
  } catch {
    return {
      commitHash: 'no-git-info',
      branch: 'unknown',
      commitTime: 'unknown',
      author: 'unknown',
      email: 'unknown',
      remoteUrl: 'unknown',
      repoName: 'unknown',
    };
  }
};

// Read package.json with detailed dependency info
const getPackageJson = () => {
  try {
    const pkgPath = join(process.cwd(), 'package.json');
    const pkg = JSON.parse(readFileSync(pkgPath, 'utf-8'));

    return {
      name: pkg.name,
      description: pkg.description,
      license: pkg.license,
      dependencies: pkg.dependencies || {},
      devDependencies: pkg.devDependencies || {},
      peerDependencies: pkg.peerDependencies || {},
      optionalDependencies: pkg.optionalDependencies || {},
    };
  } catch {
    return {
      name: 'bolt.diy',
      description: 'A DIY LLM interface',
      license: 'MIT',
      dependencies: {},
      devDependencies: {},
      peerDependencies: {},
      optionalDependencies: {},
    };
  }
};

const pkg = getPackageJson();
const gitInfo = getGitInfo();

export default defineConfig((config) => {
  return {
<<<<<<< HEAD
    server: {
      port: 8080,
      proxy: {
        '/api2': {
          target: 'https://test.dev.rapidcanvas.net',
          secure: false,
          changeOrigin: true,
          rewrite: (path) => path.replace(/^\/api2/, ''),
        },
      },
=======
    base: '/code-editor/',
    cacheDir: '/tmp/vite-cache',
    server: {
      host: '0.0.0.0',
      allowedHosts: [
        'localhost',
        'rapidcanvas.net',
        'dev.rapidcanvas.net',
        'test.dev.rapidcanvas.net',
        'qa.dev.rapidcanvas.net',
      ],
>>>>>>> 47e02fc0
    },
    define: {
      __COMMIT_HASH: JSON.stringify(gitInfo.commitHash),
      __GIT_BRANCH: JSON.stringify(gitInfo.branch),
      __GIT_COMMIT_TIME: JSON.stringify(gitInfo.commitTime),
      __GIT_AUTHOR: JSON.stringify(gitInfo.author),
      __GIT_EMAIL: JSON.stringify(gitInfo.email),
      __GIT_REMOTE_URL: JSON.stringify(gitInfo.remoteUrl),
      __GIT_REPO_NAME: JSON.stringify(gitInfo.repoName),
      __APP_VERSION: JSON.stringify(process.env.npm_package_version),
      __PKG_NAME: JSON.stringify(pkg.name),
      __PKG_DESCRIPTION: JSON.stringify(pkg.description),
      __PKG_LICENSE: JSON.stringify(pkg.license),
      __PKG_DEPENDENCIES: JSON.stringify(pkg.dependencies),
      __PKG_DEV_DEPENDENCIES: JSON.stringify(pkg.devDependencies),
      __PKG_PEER_DEPENDENCIES: JSON.stringify(pkg.peerDependencies),
      __PKG_OPTIONAL_DEPENDENCIES: JSON.stringify(pkg.optionalDependencies),

      // Define global values
      'process.env.NODE_ENV': JSON.stringify(process.env.NODE_ENV),
    },
    build: {
      target: 'esnext',
      rollupOptions: {
        output: {
          format: 'esm',
        },
      },
      commonjsOptions: {
        transformMixedEsModules: true,
      },
    },
    optimizeDeps: {
      esbuildOptions: {
        define: {
          global: 'globalThis',
        },
      },
    },
    resolve: {
      alias: {
        buffer: 'vite-plugin-node-polyfills/polyfills/buffer',
      },
    },
    plugins: [
      nodePolyfills({
        include: ['buffer', 'process', 'util', 'stream'],
        globals: {
          Buffer: true,
          process: true,
          global: true,
        },
        protocolImports: true,

        // Exclude Node.js modules that shouldn't be polyfilled in Cloudflare
        exclude: ['child_process', 'fs', 'path'],
      }),
      {
        name: 'buffer-polyfill',
        transform(code, id) {
          if (id.includes('env.mjs')) {
            return {
              code: `import { Buffer } from 'buffer';\n${code}`,
              map: null,
            };
          }
        },
      },
      config.mode !== 'test' && remixCloudflareDevProxy(),
      remixVitePlugin({
        future: {
          v3_fetcherPersist: true,
          v3_relativeSplatPath: true,
          v3_throwAbortReason: true,
          v3_lazyRouteDiscovery: true,
        },
      }),
      UnoCSS(),
      tsconfigPaths(),
      chrome129IssuePlugin(),
      config.mode === 'production' && optimizeCssModules({ apply: 'build' }),
    ],
    envPrefix: [
      'VITE_',
      'OPENAI_LIKE_API_BASE_URL',
      'OLLAMA_API_BASE_URL',
      'LMSTUDIO_API_BASE_URL',
      'TOGETHER_API_BASE_URL',
    ],
    css: {
      preprocessorOptions: {
        scss: {
          api: 'modern-compiler',
        },
      },
    },
  };
});

function chrome129IssuePlugin() {
  return {
    name: 'chrome129IssuePlugin',
    configureServer(server: ViteDevServer) {
      server.middlewares.use((req, res, next) => {
        const raw = req.headers['user-agent']?.match(/Chrom(e|ium)\/([0-9]+)\./);

        if (raw) {
          const version = parseInt(raw[2], 10);

          if (version === 129) {
            res.setHeader('content-type', 'text/html');
            res.end(
              '<body><h1>Please use Chrome Canary for testing.</h1><p>Chrome 129 has an issue with JavaScript modules & Vite local development, see <a href="https://github.com/stackblitz/bolt.new/issues/86#issuecomment-2395519258">for more information.</a></p><p><b>Note:</b> This only impacts <u>local development</u>. `pnpm run build` and `pnpm run start` will work fine in this browser.</p></body>',
            );

            return;
          }
        }

        next();
      });
    },
  };
}<|MERGE_RESOLUTION|>--- conflicted
+++ resolved
@@ -73,18 +73,6 @@
 
 export default defineConfig((config) => {
   return {
-<<<<<<< HEAD
-    server: {
-      port: 8080,
-      proxy: {
-        '/api2': {
-          target: 'https://test.dev.rapidcanvas.net',
-          secure: false,
-          changeOrigin: true,
-          rewrite: (path) => path.replace(/^\/api2/, ''),
-        },
-      },
-=======
     base: '/code-editor/',
     cacheDir: '/tmp/vite-cache',
     server: {
@@ -96,7 +84,6 @@
         'test.dev.rapidcanvas.net',
         'qa.dev.rapidcanvas.net',
       ],
->>>>>>> 47e02fc0
     },
     define: {
       __COMMIT_HASH: JSON.stringify(gitInfo.commitHash),
